--- conflicted
+++ resolved
@@ -6,13 +6,7 @@
     <version>1.480</version><!-- which version of Jenkins is this plugin built against? -->
   </parent>
 
-<!-- 
-  <groupId>com.maplesteve.jenkins-ci.plugins</groupId>
- -->
-<<<<<<< HEAD
-=======
   <groupId>org.jenkins-ci.plugins</groupId>
->>>>>>> 9987d21b
   <artifactId>JiraTestResultReporter</artifactId>
   <version>1.0.3-SNAPSHOT</version>
   <packaging>hpi</packaging>
